name: test docker deployment ⚙️

on: [ push, pull_request ]

jobs:
  main:
    runs-on: ubuntu-latest

    steps:
    - uses: actions/checkout@v2
    - uses: actions/setup-python@v2
      name: setup Python
      with:
        python-version: 3.8
    - name: install testing requirements 📦
      working-directory: tests
      run: |
        pip3 install -r requirements.txt
        pip3 install check-jsonschema
    - name: cache schemas 📦
      run: |
        pywis-pubsub schema sync
        curl -s https://raw.githubusercontent.com/wmo-im/wcmp2/main/schemas/wcmp2-bundled.json --output /tmp/wcmp2-bundled.json
    - name: display Docker and Python versions 📦
      run: |
        docker version
        docker compose version
        python3 -V
    - name: setup wis2box configuration, replace localhost with IP on host 📦
      run: |
        export IP=$(hostname -I | awk '{print $1}')
        cp tests/test.env wis2box.env
        sed -i "s/localhost/$IP/g" wis2box.env
        cat wis2box.env
        python3 wis2box-ctl.py config
    - name: build wis2box
      run: |
        python3 wis2box-ctl.py build
        python3 wis2box-ctl.py update
    - name: start containers ⚙️
      run: |
        python3 wis2box-ctl.py start
        python3 wis2box-ctl.py status -a
    - name: show environment and check logs ⚙️
      run: |
        sleep 30
        python3 wis2box-ctl.py execute wis2box environment show
<<<<<<< HEAD
    - name: downloader subscribe to topics
      env: 
        SUBSCRIPTION_TOPIC: origin/a/wis2/+/data/core/#
      run: |
        python3 wis2box-ctl.py execute wis2box downloader add-subscription --topic $SUBSCRIPTION_TOPIC
=======
        docker logs wis2box-management
>>>>>>> cc63b996
    - name: populate stations from CSV 📡
      run: |
        python3 wis2box-ctl.py execute wis2box metadata station publish-collection
    - name: add Malawi synop data (csv2bufr synop_bufr template) 🇲🇼
      env:
        TOPIC_HIERARCHY: mw-mw_met_centre.data.core.weather.surface-based-observations.synop
        CHANNEL: origin/a/wis2/mw-mw_met_centre/data/core/weather/surface-based-observations/synop
        TERRITORY: MWI
        DISCOVERY_METADATA: /data/wis2box/metadata/discovery/mw-surface-weather-observations.yml
        DISCOVERY_METADATA_ID: urn:wmo:md:mw-mw_met_centre:surface-weather-observations
        TEST_DATA: /data/wis2box/observations/malawi
        TEST_DATA_UPDATE: /data/wis2box/observations/malawi_update
      run: |
        python3 wis2box-ctl.py execute wis2box dataset publish $DISCOVERY_METADATA
        python3 wis2box-ctl.py execute wis2box metadata station add-topic --territory-name $TERRITORY  $CHANNEL
        curl -s http://localhost/oapi/collections/discovery-metadata/items/$DISCOVERY_METADATA_ID --output /tmp/$DISCOVERY_METADATA_ID
        check-jsonschema --schemafile /tmp/wcmp2-bundled.json /tmp/$DISCOVERY_METADATA_ID
        python3 wis2box-ctl.py execute wis2box data ingest -mdi $DISCOVERY_METADATA_ID -p $TEST_DATA
        python3 wis2box-ctl.py execute wis2box data ingest -mdi $DISCOVERY_METADATA_ID -p $TEST_DATA_UPDATE
    - name: add Italy synop data (bufr2bufr) 🇮🇹
      env:
        TOPIC_HIERARCHY: it-roma_met_centre.data.core.weather.surface-based-observations.synop
        CHANNEL: origin/a/wis2/it-roma_met_centre/data/core/weather/surface-based-observations/synop
        TERRITORY: ITA
        DISCOVERY_METADATA: /data/wis2box/metadata/discovery/it-surface-weather-observations.yml
        DISCOVERY_METADATA_ID: urn:wmo:md:it-roma_met_centre:surface-weather-observations
        TEST_DATA: /data/wis2box/observations/italy
      run: |
        python3 wis2box-ctl.py execute wis2box dataset publish $DISCOVERY_METADATA
        python3 wis2box-ctl.py execute wis2box metadata station add-topic --territory-name $TERRITORY $CHANNEL
        curl -s http://localhost/oapi/collections/discovery-metadata/items/$DISCOVERY_METADATA_ID --output /tmp/$DISCOVERY_METADATA_ID
        check-jsonschema --schemafile /tmp/wcmp2-bundled.json /tmp/$DISCOVERY_METADATA_ID
        python3 wis2box-ctl.py execute wis2box data ingest -mdi $DISCOVERY_METADATA_ID -p $TEST_DATA
    - name: add Algeria synop data (bufr2bufr) 🇩🇿
      env:
        TOPIC_HIERARCHY: dz-alger_met_centre.data.core.weather.surface-based-observations.synop
        CHANNEL: origin/a/wis2/dz-alger_met_centre/data/core/weather/surface-based-observations/synop
        TERRITORY: DZA
        DISCOVERY_METADATA: /data/wis2box/metadata/discovery/dz-surface-weather-observations.yml
        DISCOVERY_METADATA_ID: urn:wmo:md:dz-alger_met_centre:surface-weather-observations
        TEST_DATA: /data/wis2box/observations/algeria
      run: |
        python3 wis2box-ctl.py execute wis2box dataset publish $DISCOVERY_METADATA
        python3 wis2box-ctl.py execute wis2box metadata station add-topic --territory-name $TERRITORY $CHANNEL
        curl -s http://localhost/oapi/collections/discovery-metadata/items/$DISCOVERY_METADATA_ID --output /tmp/$DISCOVERY_METADATA_ID
        check-jsonschema --schemafile /tmp/wcmp2-bundled.json /tmp/$DISCOVERY_METADATA_ID
        python3 wis2box-ctl.py execute wis2box data ingest -mdi $DISCOVERY_METADATA_ID -p $TEST_DATA
    - name: add Romania synop data  (synop2bufr and csv2bufr aws-template) 🇷🇴
      env:
        TOPIC_HIERARCHY: ro-rnimh.data.core.weather.surface-based-observations.synop
        CHANNEL: origin/a/wis2/ro-rnimh/data/core/weather/surface-based-observations/synop
        TERRITORY: ROU
        DISCOVERY_METADATA: /data/wis2box/metadata/discovery/ro-synoptic-weather-observations.yml
        DISCOVERY_METADATA_ID: urn:wmo:md:ro-rnimh:synoptic-weather-observations
        TEST_DATA: /data/wis2box/observations/romania
      run: |
        python3 wis2box-ctl.py execute wis2box dataset publish $DISCOVERY_METADATA
        python3 wis2box-ctl.py execute wis2box metadata station add-topic --territory-name $TERRITORY $CHANNEL
        curl -s http://localhost/oapi/collections/discovery-metadata/items/$DISCOVERY_METADATA_ID --output /tmp/$DISCOVERY_METADATA_ID
        check-jsonschema --schemafile /tmp/wcmp2-bundled.json /tmp/$DISCOVERY_METADATA_ID
        python3 wis2box-ctl.py execute wis2box data ingest -mdi $DISCOVERY_METADATA_ID -p $TEST_DATA
    - name: add Congo synop data (synop2bufr) 🇨🇩
      env:
        TOPIC_HIERARCHY: cd-brazza_met_centre.data.core.weather.surface-based-observations.synop
        CHANNEL: origin/a/wis2/cd-brazza_met_centre/data/core/weather/surface-based-observations/synop
        TERRITORY: COD
        DISCOVERY_METADATA: /data/wis2box/metadata/discovery/cd-surface-weather-observations.yml
        DISCOVERY_METADATA_ID: urn:wmo:md:cd-brazza_met_centre:surface-weather-observations
        TEST_DATA: /data/wis2box/observations/congo
      run: |
        python3 wis2box-ctl.py execute wis2box dataset publish $DISCOVERY_METADATA
        python3 wis2box-ctl.py execute wis2box metadata station add-topic --territory-name $TERRITORY $CHANNEL
        curl -s http://localhost/oapi/collections/discovery-metadata/items/$DISCOVERY_METADATA_ID --output /tmp/$DISCOVERY_METADATA_ID
        check-jsonschema --schemafile /tmp/wcmp2-bundled.json /tmp/$DISCOVERY_METADATA_ID
        python3 wis2box-ctl.py execute wis2box data ingest -mdi $DISCOVERY_METADATA_ID -p $TEST_DATA
    - name: add example ship data (bufr2bufr) WMO
      env:
        TOPIC_HIERARCHY: int-wmo-test.data.core.weather.surface-based-observations.ship
        CHANNEL: origin/a/wis2/int-wmo-test/data/core/weather/surface-based-observations/ship
        DISCOVERY_METADATA: /data/wis2box/metadata/discovery/int-wmo-test-ship.yml
        DISCOVERY_METADATA_ID: urn:wmo:md:int-wmo-test:surface-weather-observations:ship
        TEST_DATA: /data/wis2box/observations/wmo/ship
      run: |
        python3 wis2box-ctl.py execute wis2box dataset publish $DISCOVERY_METADATA
        python3 wis2box-ctl.py execute wis2box metadata station add-topic --wsi 0-22000-0-3WL23XC $CHANNEL
        python3 wis2box-ctl.py execute wis2box metadata station add-topic --wsi 0-22000-0-4EEWQMW $CHANNEL
        python3 wis2box-ctl.py execute wis2box metadata station add-topic --wsi 0-22000-0-4SGNZUJ $CHANNEL
        python3 wis2box-ctl.py execute wis2box metadata station add-topic --wsi 0-22000-0-EUCDE09 $CHANNEL
        python3 wis2box-ctl.py execute wis2box metadata station add-topic --wsi 0-22000-0-EUCDE34 $CHANNEL
        curl -s http://localhost/oapi/collections/discovery-metadata/items/$DISCOVERY_METADATA_ID --output /tmp/$DISCOVERY_METADATA_ID
        check-jsonschema --schemafile /tmp/wcmp2-bundled.json /tmp/$DISCOVERY_METADATA_ID
        python3 wis2box-ctl.py execute wis2box data ingest -mdi $DISCOVERY_METADATA_ID -p $TEST_DATA
    - name: add example buoy data (bufr2bufr) WMO
      env:
        TOPIC_HIERARCHY: int-wmo-test.data.core.weather.surface-based-observations.buoy
        CHANNEL: origin/a/wis2/int-wmo-test/data/core/weather/surface-based-observations/buoy
        DISCOVERY_METADATA: /data/wis2box/metadata/discovery/int-wmo-test-buoy.yml
        DISCOVERY_METADATA_ID: urn:wmo:md:int-wmo-test:surface-weather-observations:buoy
        TEST_DATA: /data/wis2box/observations/wmo/buoy
      run: |
        python3 wis2box-ctl.py execute wis2box dataset publish $DISCOVERY_METADATA
        python3 wis2box-ctl.py execute wis2box metadata station add-topic --wsi 0-22000-0-1400011 $CHANNEL
        curl -s http://localhost/oapi/collections/discovery-metadata/items/$DISCOVERY_METADATA_ID --output /tmp/$DISCOVERY_METADATA_ID
        check-jsonschema --schemafile /tmp/wcmp2-bundled.json /tmp/$DISCOVERY_METADATA_ID
        python3 wis2box-ctl.py execute wis2box data ingest -mdi $DISCOVERY_METADATA_ID -p $TEST_DATA
    - name: add example wind profiler data (bufr2bufr) WMO
      env:
        TOPIC_HIERARCHY: int-wmo-test.data.core.weather.surface-based-observations.wind_profiler
        CHANNEL: origin/a/wis2/int-wmo-test/data/core/weather/surface-based-observations/wind_profiler
        DISCOVERY_METADATA: /data/wis2box/metadata/discovery/int-wmo-test-wind_profiler.yml
        DISCOVERY_METADATA_ID: urn:wmo:md:int-wmo-test:surface-weather-observations:wind_profiler
        TEST_DATA: /data/wis2box/observations/wmo/wind_profiler
      run: |
        python3 wis2box-ctl.py execute wis2box dataset publish $DISCOVERY_METADATA
        python wis2box-ctl.py execute wis2box metadata station add-topic --wsi 0-702-0-48698 $CHANNEL
        curl -s http://localhost/oapi/collections/discovery-metadata/items/$DISCOVERY_METADATA_ID --output /tmp/$DISCOVERY_METADATA_ID
        check-jsonschema --schemafile /tmp/wcmp2-bundled.json /tmp/$DISCOVERY_METADATA_ID
        python3 wis2box-ctl.py execute wis2box data ingest -mdi $DISCOVERY_METADATA_ID -p $TEST_DATA
    - name: add China GRIB2 data (universal pipeline) 🇨🇳
      env:
        TOPIC_HIERARCHY: cn-cma.data.core.weather.prediction.forecast.medium-range.probabilistic.global
        DISCOVERY_METADATA: /data/wis2box/metadata/discovery/cn-grapes-geps-global.yml
        DISCOVERY_METADATA_ID: urn:wmo:md:cn-cma:grapes-geps-global
        TEST_DATA: /data/wis2box/observations/china
      run: |
        python3 wis2box-ctl.py execute wis2box dataset publish $DISCOVERY_METADATA
        curl -s http://localhost/oapi/collections/discovery-metadata/items/$DISCOVERY_METADATA_ID --output /tmp/$DISCOVERY_METADATA_ID
        check-jsonschema --schemafile /tmp/wcmp2-bundled.json /tmp/$DISCOVERY_METADATA_ID
        python3 wis2box-ctl.py execute wis2box data ingest -mdi $DISCOVERY_METADATA_ID -p $TEST_DATA
    - name: sleep 30 seconds then run integration tests ⚙️
      run: |
        sleep 30
        docker logs wis2box-management
        pytest -s tests/integration
    - name: run flake8 ⚙️
      run: |
        find . -type f -name "*.py" | xargs flake8
    - name: failed tests 🚩
      if: ${{ failure() }}
      run: |
        docker logs -n1000 wis2box-management
        docker logs -n1000 wis2box-api<|MERGE_RESOLUTION|>--- conflicted
+++ resolved
@@ -41,19 +41,18 @@
       run: |
         python3 wis2box-ctl.py start
         python3 wis2box-ctl.py status -a
-    - name: show environment and check logs ⚙️
+    - name: show environment and check collections exist ⚙️
       run: |
         sleep 30
         python3 wis2box-ctl.py execute wis2box environment show
-<<<<<<< HEAD
+        curl http://localhost/oapi/collections/stations
+        curl http://localhost/oapi/collections/discovery-metadata
+        curl http://localhost/oapi/collections/messages
     - name: downloader subscribe to topics
       env: 
         SUBSCRIPTION_TOPIC: origin/a/wis2/+/data/core/#
       run: |
         python3 wis2box-ctl.py execute wis2box downloader add-subscription --topic $SUBSCRIPTION_TOPIC
-=======
-        docker logs wis2box-management
->>>>>>> cc63b996
     - name: populate stations from CSV 📡
       run: |
         python3 wis2box-ctl.py execute wis2box metadata station publish-collection
