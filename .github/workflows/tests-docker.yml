--- conflicted
+++ resolved
@@ -112,11 +112,7 @@
         python3 wis2box-ctl.py execute wis2box data ingest -mdi $DISCOVERY_METADATA_ID -p $TEST_DATA
     - name: add Congo synop data (synop2bufr) 🇨🇩
       env:
-<<<<<<< HEAD
-        TOPIC_HIERARCHY: origin/a/wis2/cg-met/data/core/weather/surface-based-observations/synop
-=======
-        TOPIC_HIERARCHY: origin/a/wis2/cd-brazza_met_centre/data/recommended/weather/surface-based-observations/synop
->>>>>>> da5ed3d5
+        TOPIC_HIERARCHY: origin/a/wis2/cg-met/data/recommended/weather/surface-based-observations/synop
         TERRITORY: COD
         DISCOVERY_METADATA: /data/wis2box/metadata/discovery/cd-surface-weather-observations.yml
         DISCOVERY_METADATA_ID: urn:wmo:md:cg-met:surface-weather-observations
@@ -125,14 +121,9 @@
       run: |
         python3 wis2box-ctl.py execute wis2box dataset publish $DISCOVERY_METADATA
         python3 wis2box-ctl.py execute wis2box metadata station publish-collection --path $STATION_METADATA --topic-hierarchy $TOPIC_HIERARCHY
-<<<<<<< HEAD
         curl -s http://localhost/data/metadata/$DISCOVERY_METADATA_ID.json --output /tmp/$DISCOVERY_METADATA_ID
         pywcmp ets validate /tmp/$DISCOVERY_METADATA_ID
-=======
-        curl -s http://localhost/oapi/collections/discovery-metadata/items/$DISCOVERY_METADATA_ID --output /tmp/$DISCOVERY_METADATA_ID
-        check-jsonschema --schemafile /tmp/wcmp2-bundled.json /tmp/$DISCOVERY_METADATA_ID
         python3 wis2box-ctl.py execute wis2box auth add-token --metadata-id $DISCOVERY_METADATA_ID -p token123 -y
->>>>>>> da5ed3d5
         python3 wis2box-ctl.py execute wis2box data ingest -mdi $DISCOVERY_METADATA_ID -p $TEST_DATA
     - name: add example hourly ship data (bufr2bufr) WMO
       env:
