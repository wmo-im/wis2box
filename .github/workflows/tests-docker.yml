name: test docker deployment ⚙️

on: [ push, pull_request ]

jobs:
  main:
    runs-on: ubuntu-latest

    steps:
    - uses: actions/checkout@v2
    - uses: actions/setup-python@v2
      name: setup Python
      with:
        python-version: 3.8
    - name: install testing requirements 📦
      working-directory: tests
      run: |
        pip3 install -r requirements.txt
        pip3 install check-jsonschema
    - name: cache schemas 📦
      run: |
        pywis-pubsub schema sync
        curl -s https://raw.githubusercontent.com/wmo-im/wcmp2/main/schemas/wcmp2-bundled.json --output /tmp/wcmp2-bundled.json
    - name: display Docker and Python versions 📦
      run: |
        docker version
        docker compose version
        python3 -V
    - name: setup wis2box configuration, replace localhost with IP on host 📦
      run: |
        export IP=$(hostname -I | awk '{print $1}')
        cp tests/test.env wis2box.env
        sed -i "s/localhost/$IP/g" wis2box.env
        cat wis2box.env
        python3 wis2box-ctl.py config
    - name: build wis2box
      run: |
        python3 wis2box-ctl.py build
        python3 wis2box-ctl.py update
    - name: start containers ⚙️
      run: |
        python3 wis2box-ctl.py start
        python3 wis2box-ctl.py status -a
    - name: show environment and check collections exist ⚙️
      run: |
        sleep 30
        python3 wis2box-ctl.py execute wis2box environment show
        curl http://localhost/oapi/collections/stations
        curl http://localhost/oapi/collections/discovery-metadata
        curl http://localhost/oapi/collections/messages
    - name: downloader subscribe to topics
      run: |
        python3 wis2box-ctl.py execute wis2box auth add-token -p wis2downloader github123 -y
        echo '{"topic": "origin/a/wis2/+/data/core/#"}' > test.json
        curl -X POST http://localhost/wis2downloader/subscriptions -H "Content-Type: application/json" -H "Authorization: Bearer github123" -d @test.json
<<<<<<< HEAD
    - name: populate stations from CSV 📡
      run: |
        python3 wis2box-ctl.py execute wis2box metadata station publish-collection
    - name: add CAP data, cap-publish
      env:
        DISCOVERY_METADATA: /data/wis2box/metadata/discovery/int-wmo-test-cap.yml
        DISCOVERY_METADATA_ID: urn:wmo:md:int_wmo_test:cap
      run: |
        python3 wis2box-ctl.py execute wis2box dataset publish $DISCOVERY_METADATA
        curl -s http://localhost/oapi/collections/discovery-metadata/items/$DISCOVERY_METADATA_ID --output /tmp/$DISCOVERY_METADATA_ID
        check-jsonschema --schemafile /tmp/wcmp2-bundled.json /tmp/$DISCOVERY_METADATA_ID
        python3 tests/send_CAP_as_message.py
=======
>>>>>>> 4c1cbbfa
    - name: add Malawi synop data (csv2bufr synop_bufr template) 🇲🇼
      env:
        TOPIC_HIERARCHY: origin/a/wis2/mw-mw_met_centre/data/core/weather/surface-based-observations/synop
        TERRITORY: MWI
        DISCOVERY_METADATA: /data/wis2box/metadata/discovery/mw-surface-weather-observations.yml
        DISCOVERY_METADATA_ID: urn:wmo:md:mw-mw_met_centre:surface-weather-observations
        STATION_METADATA: /data/wis2box/metadata/station/malawi.csv
        TEST_DATA: /data/wis2box/observations/malawi
        TEST_DATA_UPDATE: /data/wis2box/observations/malawi_update
      run: |
        python3 wis2box-ctl.py execute wis2box dataset publish $DISCOVERY_METADATA
        python3 wis2box-ctl.py execute wis2box metadata station publish-collection --path $STATION_METADATA --topic-hierarchy $TOPIC_HIERARCHY
        curl -s http://localhost/oapi/collections/discovery-metadata/items/$DISCOVERY_METADATA_ID --output /tmp/$DISCOVERY_METADATA_ID
        check-jsonschema --schemafile /tmp/wcmp2-bundled.json /tmp/$DISCOVERY_METADATA_ID
        python3 wis2box-ctl.py execute wis2box data ingest -mdi $DISCOVERY_METADATA_ID -p $TEST_DATA
        python3 wis2box-ctl.py execute wis2box data ingest -mdi $DISCOVERY_METADATA_ID -p $TEST_DATA_UPDATE
    - name: add Italy synop data (bufr2bufr) 🇮🇹
      env:
        TOPIC_HIERARCHY: origin/a/wis2/it-roma_met_centre/data/core/weather/surface-based-observations/synop
        TERRITORY: ITA
        DISCOVERY_METADATA: /data/wis2box/metadata/discovery/it-surface-weather-observations.yml
        DISCOVERY_METADATA_ID: urn:wmo:md:it-roma_met_centre:surface-weather-observations
        STATION_METADATA: /data/wis2box/metadata/station/italy.csv
        TEST_DATA: /data/wis2box/observations/italy
      run: |
        python3 wis2box-ctl.py execute wis2box dataset publish $DISCOVERY_METADATA
        python3 wis2box-ctl.py execute wis2box metadata station publish-collection --path $STATION_METADATA --topic-hierarchy $TOPIC_HIERARCHY
        curl -s http://localhost/oapi/collections/discovery-metadata/items/$DISCOVERY_METADATA_ID --output /tmp/$DISCOVERY_METADATA_ID
        check-jsonschema --schemafile /tmp/wcmp2-bundled.json /tmp/$DISCOVERY_METADATA_ID
        python3 wis2box-ctl.py execute wis2box data ingest -mdi $DISCOVERY_METADATA_ID -p $TEST_DATA
    - name: add Algeria synop data (bufr2bufr) 🇩🇿
      env:
        TOPIC_HIERARCHY: origin/a/wis2/dz-alger_met_centre/data/core/weather/surface-based-observations/synop
        TERRITORY: DZA
        DISCOVERY_METADATA: /data/wis2box/metadata/discovery/dz-surface-weather-observations.yml
        DISCOVERY_METADATA_ID: urn:wmo:md:dz-alger_met_centre:surface-weather-observations
        STATION_METADATA: /data/wis2box/metadata/station/algeria.csv
        TEST_DATA: /data/wis2box/observations/algeria
      run: |
        python3 wis2box-ctl.py execute wis2box dataset publish $DISCOVERY_METADATA
        python3 wis2box-ctl.py execute wis2box metadata station publish-collection --path $STATION_METADATA --topic-hierarchy $TOPIC_HIERARCHY
        curl -s http://localhost/oapi/collections/discovery-metadata/items/$DISCOVERY_METADATA_ID --output /tmp/$DISCOVERY_METADATA_ID
        check-jsonschema --schemafile /tmp/wcmp2-bundled.json /tmp/$DISCOVERY_METADATA_ID
        python3 wis2box-ctl.py execute wis2box data ingest -mdi $DISCOVERY_METADATA_ID -p $TEST_DATA
    - name: add Romania synop data  (synop2bufr and csv2bufr aws-template) 🇷🇴
      env:
        TOPIC_HIERARCHY: origin/a/wis2/ro-rnimh/data/core/weather/surface-based-observations/synop
        TERRITORY: ROU
        DISCOVERY_METADATA: /data/wis2box/metadata/discovery/ro-synoptic-weather-observations.yml
        DISCOVERY_METADATA_ID: urn:wmo:md:ro-rnimh:synoptic-weather-observations
        STATION_METADATA: /data/wis2box/metadata/station/romania.csv
        TEST_DATA: /data/wis2box/observations/romania
      run: |
        python3 wis2box-ctl.py execute wis2box dataset publish $DISCOVERY_METADATA
        python3 wis2box-ctl.py execute wis2box metadata station publish-collection --path $STATION_METADATA --topic-hierarchy $TOPIC_HIERARCHY
        curl -s http://localhost/oapi/collections/discovery-metadata/items/$DISCOVERY_METADATA_ID --output /tmp/$DISCOVERY_METADATA_ID
        check-jsonschema --schemafile /tmp/wcmp2-bundled.json /tmp/$DISCOVERY_METADATA_ID
        python3 wis2box-ctl.py execute wis2box data ingest -mdi $DISCOVERY_METADATA_ID -p $TEST_DATA
    - name: add Congo synop data (synop2bufr) 🇨🇩
      env:
        TOPIC_HIERARCHY: origin/a/wis2/cd-brazza_met_centre/data/core/weather/surface-based-observations/synop
        TERRITORY: COD
        DISCOVERY_METADATA: /data/wis2box/metadata/discovery/cd-surface-weather-observations.yml
        DISCOVERY_METADATA_ID: urn:wmo:md:cd-brazza_met_centre:surface-weather-observations
        STATION_METADATA: /data/wis2box/metadata/station/congo.csv
        TEST_DATA: /data/wis2box/observations/congo
      run: |
        python3 wis2box-ctl.py execute wis2box dataset publish $DISCOVERY_METADATA
        python3 wis2box-ctl.py execute wis2box metadata station publish-collection --path $STATION_METADATA --topic-hierarchy $TOPIC_HIERARCHY
        curl -s http://localhost/oapi/collections/discovery-metadata/items/$DISCOVERY_METADATA_ID --output /tmp/$DISCOVERY_METADATA_ID
        check-jsonschema --schemafile /tmp/wcmp2-bundled.json /tmp/$DISCOVERY_METADATA_ID
        python3 wis2box-ctl.py execute wis2box data ingest -mdi $DISCOVERY_METADATA_ID -p $TEST_DATA
    - name: add example ship data (bufr2bufr) WMO
      env:
        TOPIC_HIERARCHY: origin/a/wis2/int-wmo-test/data/core/weather/surface-based-observations/ship
        DISCOVERY_METADATA: /data/wis2box/metadata/discovery/int-wmo-test-ship.yml
        DISCOVERY_METADATA_ID: urn:wmo:md:int-wmo-test:surface-weather-observations:ship
        STATION_METADATA: /data/wis2box/metadata/station/wmo-test-ship.csv
        TEST_DATA: /data/wis2box/observations/wmo/ship
      run: |
        python3 wis2box-ctl.py execute wis2box dataset publish $DISCOVERY_METADATA
        python3 wis2box-ctl.py execute wis2box metadata station publish-collection --path $STATION_METADATA --topic-hierarchy $TOPIC_HIERARCHY
        curl -s http://localhost/oapi/collections/discovery-metadata/items/$DISCOVERY_METADATA_ID --output /tmp/$DISCOVERY_METADATA_ID
        check-jsonschema --schemafile /tmp/wcmp2-bundled.json /tmp/$DISCOVERY_METADATA_ID
        python3 wis2box-ctl.py execute wis2box data ingest -mdi $DISCOVERY_METADATA_ID -p $TEST_DATA
    - name: add example buoy data (bufr2bufr) WMO
      env:
        TOPIC_HIERARCHY: origin/a/wis2/int-wmo-test/data/core/weather/surface-based-observations/buoy
        DISCOVERY_METADATA: /data/wis2box/metadata/discovery/int-wmo-test-buoy.yml
        DISCOVERY_METADATA_ID: urn:wmo:md:int-wmo-test:surface-weather-observations:buoy
        STATION_METADATA: /data/wis2box/metadata/station/wmo-test-buoy.csv
        TEST_DATA: /data/wis2box/observations/wmo/buoy
      run: |
        python3 wis2box-ctl.py execute wis2box dataset publish $DISCOVERY_METADATA
        python3 wis2box-ctl.py execute wis2box metadata station publish-collection --path $STATION_METADATA --topic-hierarchy $TOPIC_HIERARCHY
        curl -s http://localhost/oapi/collections/discovery-metadata/items/$DISCOVERY_METADATA_ID --output /tmp/$DISCOVERY_METADATA_ID
        check-jsonschema --schemafile /tmp/wcmp2-bundled.json /tmp/$DISCOVERY_METADATA_ID
        python3 wis2box-ctl.py execute wis2box data ingest -mdi $DISCOVERY_METADATA_ID -p $TEST_DATA
    - name: add example wind profiler data (bufr2bufr) WMO
      env:
        TOPIC_HIERARCHY: origin/a/wis2/int-wmo-test/data/core/weather/surface-based-observations/wind_profiler
        DISCOVERY_METADATA: /data/wis2box/metadata/discovery/int-wmo-test-wind_profiler.yml
        DISCOVERY_METADATA_ID: urn:wmo:md:int-wmo-test:surface-weather-observations:wind_profiler
        STATION_METADATA: /data/wis2box/metadata/station/wmo-test-wind_profiler.csv
        TEST_DATA: /data/wis2box/observations/wmo/wind_profiler
      run: |
        python3 wis2box-ctl.py execute wis2box dataset publish $DISCOVERY_METADATA
        python3 wis2box-ctl.py execute wis2box metadata station publish-collection --path $STATION_METADATA --topic-hierarchy $TOPIC_HIERARCHY
        curl -s http://localhost/oapi/collections/discovery-metadata/items/$DISCOVERY_METADATA_ID --output /tmp/$DISCOVERY_METADATA_ID
        check-jsonschema --schemafile /tmp/wcmp2-bundled.json /tmp/$DISCOVERY_METADATA_ID
        python3 wis2box-ctl.py execute wis2box data ingest -mdi $DISCOVERY_METADATA_ID -p $TEST_DATA
    - name: add China GRIB2 data (universal pipeline) 🇨🇳
      env:
        DISCOVERY_METADATA: /data/wis2box/metadata/discovery/cn-grapes-geps-global.yml
        DISCOVERY_METADATA_ID: urn:wmo:md:cn-cma:grapes-geps-global
        TEST_DATA: /data/wis2box/observations/china
      run: |
        python3 wis2box-ctl.py execute wis2box dataset publish $DISCOVERY_METADATA
        curl -s http://localhost/oapi/collections/discovery-metadata/items/$DISCOVERY_METADATA_ID --output /tmp/$DISCOVERY_METADATA_ID
        check-jsonschema --schemafile /tmp/wcmp2-bundled.json /tmp/$DISCOVERY_METADATA_ID
        python3 wis2box-ctl.py execute wis2box data ingest -mdi $DISCOVERY_METADATA_ID -p $TEST_DATA
    - name: sleep 30 seconds then run integration tests ⚙️
      run: |
        sleep 30
        docker logs wis2box-management
        pytest -s tests/integration
    - name: run flake8 ⚙️
      run: |
        find . -type f -name "*.py" | xargs flake8
    - name: failed tests 🚩
      if: ${{ failure() }}
      run: |
        docker logs -n1000 wis2box-management
        docker logs -n1000 wis2box-api<|MERGE_RESOLUTION|>--- conflicted
+++ resolved
@@ -53,21 +53,6 @@
         python3 wis2box-ctl.py execute wis2box auth add-token -p wis2downloader github123 -y
         echo '{"topic": "origin/a/wis2/+/data/core/#"}' > test.json
         curl -X POST http://localhost/wis2downloader/subscriptions -H "Content-Type: application/json" -H "Authorization: Bearer github123" -d @test.json
-<<<<<<< HEAD
-    - name: populate stations from CSV 📡
-      run: |
-        python3 wis2box-ctl.py execute wis2box metadata station publish-collection
-    - name: add CAP data, cap-publish
-      env:
-        DISCOVERY_METADATA: /data/wis2box/metadata/discovery/int-wmo-test-cap.yml
-        DISCOVERY_METADATA_ID: urn:wmo:md:int_wmo_test:cap
-      run: |
-        python3 wis2box-ctl.py execute wis2box dataset publish $DISCOVERY_METADATA
-        curl -s http://localhost/oapi/collections/discovery-metadata/items/$DISCOVERY_METADATA_ID --output /tmp/$DISCOVERY_METADATA_ID
-        check-jsonschema --schemafile /tmp/wcmp2-bundled.json /tmp/$DISCOVERY_METADATA_ID
-        python3 tests/send_CAP_as_message.py
-=======
->>>>>>> 4c1cbbfa
     - name: add Malawi synop data (csv2bufr synop_bufr template) 🇲🇼
       env:
         TOPIC_HIERARCHY: origin/a/wis2/mw-mw_met_centre/data/core/weather/surface-based-observations/synop
