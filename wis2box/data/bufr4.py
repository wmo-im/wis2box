###############################################################################
#
# Licensed to the Apache Software Foundation (ASF) under one
# or more contributor license agreements.  See the NOTICE file
# distributed with this work for additional information
# regarding copyright ownership.  The ASF licenses this file
# to you under the Apache License, Version 2.0 (the
# "License"); you may not use this file except in compliance
# with the License.  You may obtain a copy of the License at
#
#   http://www.apache.org/licenses/LICENSE-2.0
#
# Unless required by applicable law or agreed to in writing,
# software distributed under the License is distributed on an
# "AS IS" BASIS, WITHOUT WARRANTIES OR CONDITIONS OF ANY
# KIND, either express or implied.  See the License for the
# specific language governing permissions and limitations
# under the License.
#
###############################################################################

from datetime import datetime
from io import BytesIO
import logging
from pathlib import Path
import tempfile
from typing import Union

from bufr2geojson import BUFRParser
from eccodes import (
    codes_bufr_copy_data,
    codes_bufr_new_from_samples,
    codes_bufr_new_from_file,
    codes_clone,
    codes_set,
    codes_set_array,
    codes_release,
    codes_get,
    codes_get_array,
    codes_write,
)

from wis2box.data.base import BaseAbstractData
from wis2box.metadata.station import get_geometry, get_valid_wsi

LOGGER = logging.getLogger(__name__)


class ObservationDataBUFR(BaseAbstractData):
    """Oservation data"""

    def transform(
        self, input_data: Union[Path, bytes], filename: str = ''
    ) -> bool:

        LOGGER.debug('Procesing BUFR data')
        input_bytes = self.as_bytes(input_data)

        results = self.check_bufr_data(input_bytes)

        # convert to list
        LOGGER.debug('Iterating over BUFR messages')
        for item in results:
            LOGGER.debug('Parsing feature datetime')
            identifier = item['_meta']['identifier']
            data_date = item['_meta']['data_date']

            self.output_data[identifier] = item
            self.output_data[identifier]['_meta'][
                'relative_filepath'
            ] = self.get_local_filepath(data_date)

        return True

    def check_bufr_data(self, data: bytes) -> dict:

        # FIXME: figure out how to pass a bytestring to ecCodes BUFR reader
        tmp = tempfile.NamedTemporaryFile()
        with open(tmp.name, 'wb') as f:
            f.write(data)

        # workflow
        # check for multiple subsets
        # split subsets into individual messages and process
        # foreach subset:
        # - check for WSI,
        #   - if None, lookup using tsi
        # - check for location,
        #   - if None, use geometry from station report
        # - check for time,
        #   - if temporal extent, use end time
        #   - set times in header
        # - write a separate BUFR

        with open(tmp.name, 'rb') as fh:
            bufr_in = codes_bufr_new_from_file(fh)

            try:
                codes_set(bufr_in, 'unpack', True)
            except Exception as err:
                LOGGER.error(f'Error unpacking message: {err}')
                raise err

            num_subsets = codes_get(bufr_in, 'numberOfSubsets')
            LOGGER.debug(f'Found {num_subsets} subsets')

            table_version = max(
                28, codes_get(bufr_in, 'masterTablesVersionNumber')
            )
            inUE = codes_get_array(bufr_in, 'unexpandedDescriptors')
            outUE = inUE.tolist()
            if 301150 not in outUE:
                outUE.insert(0, 301150)

            for i in range(num_subsets):
                idx = i + 1
                LOGGER.debug(f'Processing subset {idx}')

                codes_set(bufr_in, 'extractSubset', idx)
                codes_set(bufr_in, 'doExtractSubsets', 1)

                LOGGER.debug('Cloning subset to new message')
                subset = codes_clone(bufr_in)

                try:
                    LOGGER.debug('Unpacking')
                    codes_set(subset, 'unpack', True)
                except Exception as err:
                    LOGGER.error(f'Error unpacking message: {err}')
                    raise err

                try:
                    LOGGER.debug('Parsing subset')
                    parser = BUFRParser()
                    parser.as_geojson(subset, id='')
                except Exception as err:
                    LOGGER.warning(err)

                temp_wsi = parser.get_wsi()
                tsi = temp_wsi.split('-')[-1]
                LOGGER.debug(f'Processing wsi: {temp_wsi}, tsi: {tsi}')

                wsi = get_valid_wsi(wsi=temp_wsi, tsi=tsi)
                if wsi is None:
<<<<<<< HEAD
                    msg = f'Invalid station, wsi: {temp_wsi}, tsi: {tsi}'
                    LOGGER.warning(msg)
                    LOGGER.error(f'Failed to publish: {wsi}')
                    self.publish_failure_message(
                        description="Invalid station",
                        wsi=temp_wsi)
=======
                    msg = f'Failed to publish, wsi: {temp_wsi}, tsi: {tsi}'
                    LOGGER.error(msg)
>>>>>>> 0f13f3d3
                    continue

                LOGGER.debug('Creating template BUFR')
                template = codes_bufr_new_from_samples("BUFR4")
                codes_set(template, 'masterTablesVersionNumber', table_version) # noqa
                codes_set_array(template, 'unexpandedDescriptors', outUE)

                LOGGER.debug('Copying wsi to BUFR')
                [series, issuer, number, tsi] = wsi.split('-')
                codes_set(template, '#1#wigosIdentifierSeries', int(series)) # noqa
                codes_set(template, '#1#wigosIssuerOfIdentifier', int(issuer)) # noqa
                codes_set(template, '#1#wigosIssueNumber', int(number)) # noqa
                codes_set(template, '#1#wigosLocalIdentifierCharacter', tsi) # noqa
                codes_bufr_copy_data(subset, template)
                codes_release(subset)

                try:
                    location = parser.get_location()
                except Exception as err:
                    LOGGER.warning(err)

                if None in location['coordinates']:
                    LOGGER.debug('Setting coordinates from station report')
                    location = get_geometry(wsi)
                    long, lat, elev = location.get('coordinates')
                    codes_set(template, '#1#longitude', long)
                    codes_set(template, '#1#latitude', lat)
                    codes_set(template, '#1#heightOfStationGroundAboveMeanSeaLevel', elev) # noqa

                try:
                    data_date = parser.get_time()
                except Exception as err:
                    LOGGER.info(err)

                try:
                    if '/' in data_date:
                        data_date = data_date.split('/')
                        data_date = data_date[1]
                    isodate = datetime.strptime(
                        data_date, '%Y-%m-%dT%H:%M:%SZ'
                    )
                except Exception as err:
                    LOGGER.warning(f'Invalid time: {data_date} {err}')
                    LOGGER.error(f'Failed to publish: {wsi}')
                    self.publish_failure_message(
                        description="Invalid time",
                        wsi=wsi)
                    continue

                field_names = [
                    'typicalYear',
                    'typicalMonth',
                    'typicalDay',
                    'typicalHour',
                    'typicalMinute',
                    'typicalSecond'
                ]
                patterns = ['%Y', '%m', '%d', '%H', '%M', '%S']
                for (name, p) in zip(field_names, patterns):
                    codes_set(template, name, int(isodate.strftime(p)))
                isodate = isodate.strftime('%Y%m%dT%H%M%S')

                rmk = f"WIGOS_{wsi}_{isodate}"
                LOGGER.info(f'Publishing with identifier: {rmk}')

                LOGGER.debug('Writing bufr4')
                with BytesIO() as file_handle:
                    codes_set(template, "pack", True)
                    codes_write(template, file_handle)
                    codes_release(template)
                    file_handle.seek(0)
                    bufr4 = file_handle.read()

                del parser
                yield {
                    'bufr4': bufr4,
                    '_meta': {
                        'identifier': rmk,
                        'wigos_station_identifier': wsi,
                        'data_date': data_date,
                        'geometry': location
                    }
                }

            codes_release(bufr_in)

    def get_local_filepath(self, date_):
        yyyymmdd = date_[0:10]  # date_.strftime('%Y-%m-%d')
        return Path(yyyymmdd) / 'wis' / self.topic_hierarchy.dirpath<|MERGE_RESOLUTION|>--- conflicted
+++ resolved
@@ -142,17 +142,11 @@
 
                 wsi = get_valid_wsi(wsi=temp_wsi, tsi=tsi)
                 if wsi is None:
-<<<<<<< HEAD
-                    msg = f'Invalid station, wsi: {temp_wsi}, tsi: {tsi}'
-                    LOGGER.warning(msg)
-                    LOGGER.error(f'Failed to publish: {wsi}')
+                    msg = f'Failed to publish, wsi: {temp_wsi}, tsi: {tsi}'
+                    LOGGER.error(msg)
                     self.publish_failure_message(
                         description="Invalid station",
                         wsi=temp_wsi)
-=======
-                    msg = f'Failed to publish, wsi: {temp_wsi}, tsi: {tsi}'
-                    LOGGER.error(msg)
->>>>>>> 0f13f3d3
                     continue
 
                 LOGGER.debug('Creating template BUFR')
