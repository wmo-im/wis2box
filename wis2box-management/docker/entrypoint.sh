#!/bin/bash
###############################################################################
#
# Licensed to the Apache Software Foundation (ASF) under one
# or more contributor license agreements.  See the NOTICE file
# distributed with this work for additional information
# regarding copyright ownership.  The ASF licenses this file
# to you under the Apache License, Version 2.0 (the
# "License"); you may not use this file except in compliance
# with the License.  You may obtain a copy of the License at
#
#   http://www.apache.org/licenses/LICENSE-2.0
#
# Unless required by applicable law or agreed to in writing,
# software distributed under the License is distributed on an
# "AS IS" BASIS, WITHOUT WARRANTIES OR CONDITIONS OF ANY
# KIND, either express or implied.  See the License for the
# specific language governing permissions and limitations
# under the License.
#
###############################################################################

# wis2box entry script

echo "START /entrypoint.sh"

set -e

#ensure environment-variables are available for cronjob
printenv | grep -v "no_proxy" >> /etc/environment

# wis2box commands
# TODO: avoid re-creating environment if it already exists
# TODO: catch errors and avoid bounce in conjuction with restart: always
wis2box metadata discovery setup
wis2box metadata station setup
wis2box environment create
wis2box environment show
wis2box api setup

# ensure cron is running
service cron start
service cron status

echo "Caching topic hierarchy CSVs"
pywis-topics bundle sync

# check if WIS2BOX_WEBAPP_USERNAME and WIS2BOX_WEBAPP_PASSWORD are set, otherwise set them
if [ -z "$WIS2BOX_WEBAPP_USERNAME" ]; then
    echo "WARNING: WIS2BOX_WEBAPP_USERNAME is not set in wis2box.env, using WIS2BOX_WEBAPP_USERNAME=wis2box-user"
    export WIS2BOX_WEBAPP_USERNAME=wis2box-user
fi
if [ -z "$WIS2BOX_WEBAPP_PASSWORD" ]; then
    echo "WARNING: WIS2BOX_WEBAPP_PASSWORD is not set in wis2box.env, using WIS2BOX_STORAGE_PASSWORD"
    export WIS2BOX_WEBAPP_PASSWORD=${WIS2BOX_STORAGE_PASSWORD}
fi

# create directory /home/wis2box/.htpasswd/ if not exists
if [ ! -d /home/wis2box/.htpasswd/ ]; then
    echo "Creating /home/wis2box/.htpasswd/"
    mkdir /home/wis2box/.htpasswd/
fi

# create /home/wis2box/.htpasswd/webapp if not exists
# otherwise, delete the file and create it
# in case of failure continue
if [ ! -f /home/wis2box/.htpasswd/webapp ]; then
    echo "Creating /home/wis2box/.htpasswd/webapp"
    htpasswd -bc /home/wis2box/.htpasswd/webapp $WIS2BOX_WEBAPP_USERNAME $WIS2BOX_WEBAPP_PASSWORD || true
else
    rm /home/wis2box/.htpasswd/webapp
    echo "Re-creating /home/wis2box/.htpasswd/webapp"
    htpasswd -bc /home/wis2box/.htpasswd/webapp $WIS2BOX_WEBAPP_USERNAME $WIS2BOX_WEBAPP_PASSWORD || true
fi

# Check if the path is restricted and capture the output
is_restricted=$(wis2box auth is-restricted-path --path processes/wis2box)
if [ "$is_restricted" = "True" ]; then
    echo "processes/wis2box execution is restricted"
else
    echo "restricting processes/wis2box"
    # Add the token
    wis2box auth add-token --path processes/wis2box -y
fi
# repeat for collections/stations
is_restricted=$(wis2box auth is-restricted-path --path collections/stations)
if [ "$is_restricted" = "True" ]; then
    echo "collections/stations execution is restricted"
else
    echo "restricting collections/stations"
    # Add the token
    wis2box auth add-token --path collections/stations -y
fi
<<<<<<< HEAD
# repeat for collections/discovery-metadata
is_restricted=$(wis2box auth is-restricted-path --path collections/discovery-metadata)
if [ "$is_restricted" = "True" ]; then
    echo "collections/discovery-metadata execution is restricted"
else
    echo "restricting collections/discovery-metadata"
    # Add the token
    wis2box auth add-token --path collections/discovery-metadata -y
fi
# repeat for wis2-downloader
is_restricted=$(wis2box auth is-restricted-path --path wis2-downloader)
if [ "$is_restricted" = "True" ]; then
    echo "wis2-downloader is restricted"
else
    echo "restricting wis2-downloader"
    # Add the token
    wis2box auth add-token --path wis2-downloader -y
fi
=======
>>>>>>> eafb9a5f

echo "END /entrypoint.sh"
exec "$@"<|MERGE_RESOLUTION|>--- conflicted
+++ resolved
@@ -91,16 +91,6 @@
     # Add the token
     wis2box auth add-token --path collections/stations -y
 fi
-<<<<<<< HEAD
-# repeat for collections/discovery-metadata
-is_restricted=$(wis2box auth is-restricted-path --path collections/discovery-metadata)
-if [ "$is_restricted" = "True" ]; then
-    echo "collections/discovery-metadata execution is restricted"
-else
-    echo "restricting collections/discovery-metadata"
-    # Add the token
-    wis2box auth add-token --path collections/discovery-metadata -y
-fi
 # repeat for wis2-downloader
 is_restricted=$(wis2box auth is-restricted-path --path wis2-downloader)
 if [ "$is_restricted" = "True" ]; then
@@ -110,8 +100,6 @@
     # Add the token
     wis2box auth add-token --path wis2-downloader -y
 fi
-=======
->>>>>>> eafb9a5f
 
 echo "END /entrypoint.sh"
 exec "$@"