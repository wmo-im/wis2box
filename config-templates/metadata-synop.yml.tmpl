--- conflicted
+++ resolved
@@ -24,12 +24,8 @@
     keywords:
         default:
             keywords:
-<<<<<<< HEAD
-                - surface weather
-=======
                 - surface
                 - land
->>>>>>> 6d7c8c4b
                 - observations
         wmo:
             keywords:
